{
 "cells": [
  {
   "cell_type": "markdown",
   "metadata": {
    "colab_type": "text",
    "id": "view-in-github"
   },
   "source": [
    "<a href=\"https://colab.research.google.com/github/teticio/Deej-A.I./blob/master/Spotify_Discovery.ipynb\" target=\"_parent\"><img src=\"https://colab.research.google.com/assets/colab-badge.svg\" alt=\"Open In Colab\"/></a>"
   ]
  },
  {
   "cell_type": "markdown",
   "metadata": {
    "colab_type": "text",
    "id": "ncrIRvwjf-6D"
   },
   "source": [
    "# How to discover new music on Spotify with Artificial Inteligence\n",
    "## Find similar sounding music by artists you may never have heard of"
   ]
  },
  {
   "cell_type": "code",
   "execution_count": 24,
   "metadata": {
    "ExecuteTime": {
     "end_time": "2019-08-15T13:55:47.862160Z",
     "start_time": "2019-08-15T13:55:07.073113Z"
    },
    "cellView": "form",
    "colab": {
     "base_uri": "https://localhost:8080/",
     "height": 2133
    },
    "colab_type": "code",
    "id": "_BDwwQ7WC1PC",
    "outputId": "8163961d-0a93-4b69-9365-3d8a6624d61c"
   },
   "outputs": [
    {
     "name": "stdout",
     "output_type": "stream",
     "text": [
      "Loaded data for 320949 Spotify tracks\n",
      "Search keywords: mozart eine\n",
      "1. Wolfgang Amadeus Mozart - Eine kleine Nachtmusik K. 525: Allegro\n",
      "2. Wolfgang Amadeus Mozart - Serenade In G Major: Eine Kleine Nachtmusik, K. 525: I. Allegro\n",
      "3. Wolfgang Amadeus Mozart - Serenade In G Major: Eine Kleine Nachtmusik, K. 525: I. Allegro\n",
      "Input track number, ENTER to finish, or search keywords: 1\n",
      "Added Wolfgang Amadeus Mozart - Eine kleine Nachtmusik K. 525: Allegro to playlist\n",
      "Input track number, ENTER to finish, or search keywords: ace of spades\n",
      "1. Andreas Stabell - Ace of Spades 2016 (feat. Olav Haust)\n",
      "2. Motörhead - Ace of Spades\n",
      "3. Motörhead - Ace of Spades\n",
      "Input track number, ENTER to finish, or search keywords: 2\n",
      "Added Motörhead - Ace of Spades to playlist\n",
      "Input track number, ENTER to finish, or search keywords: \n"
     ]
    },
    {
     "data": {
      "text/html": [
       "<h2>Joining the dots (creativity = 1)</h2>"
      ],
      "text/plain": [
       "<IPython.core.display.HTML object>"
      ]
     },
     "metadata": {},
     "output_type": "display_data"
    },
    {
     "data": {
      "text/html": [
       "<iframe src=\"https://open.spotify.com/embed/track/2mRUmSG3XGjFloqgAT2UJN\"                      width=\"100%\" height=\"80\" frameborder=\"0\" allowtransparency=\"true\"                      allow=\"encrypted-media\"></iframe>"
      ],
      "text/plain": [
       "<IPython.core.display.HTML object>"
      ]
     },
     "metadata": {},
     "output_type": "display_data"
    },
    {
     "data": {
      "text/html": [
       "<iframe src=\"https://open.spotify.com/embed/track/3v4O5D704CYOEbjKMwaqMc\"                          width=\"100%\" height=\"80\" frameborder=\"0\" allowtransparency=\"true\"                          allow=\"encrypted-media\"></iframe>"
      ],
      "text/plain": [
       "<IPython.core.display.HTML object>"
      ]
     },
     "metadata": {},
     "output_type": "display_data"
    },
    {
     "data": {
      "text/html": [
       "<iframe src=\"https://open.spotify.com/embed/track/1n8NKQRg8LVHy7oUhUgbFF\"                          width=\"100%\" height=\"80\" frameborder=\"0\" allowtransparency=\"true\"                          allow=\"encrypted-media\"></iframe>"
      ],
      "text/plain": [
       "<IPython.core.display.HTML object>"
      ]
     },
     "metadata": {},
     "output_type": "display_data"
    },
    {
     "data": {
      "text/html": [
       "<iframe src=\"https://open.spotify.com/embed/track/2v3Ezj7MnwBe3s1VRaUcDt\"                          width=\"100%\" height=\"80\" frameborder=\"0\" allowtransparency=\"true\"                          allow=\"encrypted-media\"></iframe>"
      ],
      "text/plain": [
       "<IPython.core.display.HTML object>"
      ]
     },
     "metadata": {},
     "output_type": "display_data"
    },
    {
     "data": {
      "text/html": [
       "<iframe src=\"https://open.spotify.com/embed/track/32stMPqC2Dw0ln5mRHRw2q\"                          width=\"100%\" height=\"80\" frameborder=\"0\" allowtransparency=\"true\"                          allow=\"encrypted-media\"></iframe>"
      ],
      "text/plain": [
       "<IPython.core.display.HTML object>"
      ]
     },
     "metadata": {},
     "output_type": "display_data"
    },
    {
     "data": {
      "text/html": [
       "<iframe src=\"https://open.spotify.com/embed/track/4rvDQAW3boZffZIzaYqnAc\"                          width=\"100%\" height=\"80\" frameborder=\"0\" allowtransparency=\"true\"                          allow=\"encrypted-media\"></iframe>"
      ],
      "text/plain": [
       "<IPython.core.display.HTML object>"
      ]
     },
     "metadata": {},
     "output_type": "display_data"
    },
    {
     "data": {
      "text/html": [
       "<iframe src=\"https://open.spotify.com/embed/track/4yDjiL2VjW95Z1CyVisFJA\"                          width=\"100%\" height=\"80\" frameborder=\"0\" allowtransparency=\"true\"                          allow=\"encrypted-media\"></iframe>"
      ],
      "text/plain": [
       "<IPython.core.display.HTML object>"
      ]
     },
     "metadata": {},
     "output_type": "display_data"
    },
    {
     "data": {
      "text/html": [
       "<iframe src=\"https://open.spotify.com/embed/track/7i9wHznK8dfkPZvXhrnv6l\"                          width=\"100%\" height=\"80\" frameborder=\"0\" allowtransparency=\"true\"                          allow=\"encrypted-media\"></iframe>"
      ],
      "text/plain": [
       "<IPython.core.display.HTML object>"
      ]
     },
     "metadata": {},
     "output_type": "display_data"
    },
    {
     "data": {
      "text/html": [
       "<iframe src=\"https://open.spotify.com/embed/track/3UDmHZcBTQp8Iu8droNtUl\"                          width=\"100%\" height=\"80\" frameborder=\"0\" allowtransparency=\"true\"                          allow=\"encrypted-media\"></iframe>"
      ],
      "text/plain": [
       "<IPython.core.display.HTML object>"
      ]
     },
     "metadata": {},
     "output_type": "display_data"
    },
    {
     "data": {
      "text/html": [
       "<iframe src=\"https://open.spotify.com/embed/track/4GwNeCsNlcnxtss75iWnDY\"                          width=\"100%\" height=\"80\" frameborder=\"0\" allowtransparency=\"true\"                          allow=\"encrypted-media\"></iframe>"
      ],
      "text/plain": [
       "<IPython.core.display.HTML object>"
      ]
     },
     "metadata": {},
     "output_type": "display_data"
    },
    {
     "data": {
      "text/html": [
       "<iframe src=\"https://open.spotify.com/embed/track/1CCJJe6yON6joOBjHoKKIi\"                          width=\"100%\" height=\"80\" frameborder=\"0\" allowtransparency=\"true\"                          allow=\"encrypted-media\"></iframe>"
      ],
      "text/plain": [
       "<IPython.core.display.HTML object>"
      ]
     },
     "metadata": {},
     "output_type": "display_data"
    },
    {
     "data": {
      "text/html": [
       "<iframe src=\"https://open.spotify.com/embed/track/1T45V6RDj1vTLFY6Cw4tNf\"                  width=\"100%\" height=\"80\" frameborder=\"0\" allowtransparency=\"true\"                  allow=\"encrypted-media\"></iframe>"
      ],
      "text/plain": [
       "<IPython.core.display.HTML object>"
      ]
     },
     "metadata": {},
     "output_type": "display_data"
    }
   ],
   "source": [
    "#@title <- Press the \"play\" button to start!\n",
    "!pip3 install -q spotipy\n",
    "import spotipy\n",
    "import spotipy.util as util\n",
    "import os\n",
    "import requests\n",
    "import numpy as np\n",
    "import pickle\n",
    "import random\n",
    "from IPython.core.display import display, HTML\n",
    "\n",
    "#-----------------------------------------------------------------------------#\n",
    "\n",
    "lookback = 3       # Number of previous tracks to consider (default 3)\n",
    "size = 10          #@param {type:\"integer\"}\n",
    "creativity = 0.5   #@param {type:\"slider\", min:0, max:1, step:0.01}\n",
    "noise = 0          #@param {type:\"slider\", min:0, max:1, step:0.01}\n",
    "\n",
    "#@markdown (Optional) If you want to be able to load your playlists into Spotify, you will need to get credentials from [here](https://developer.spotify.com/dashboard/applications)\n",
    "scope = 'playlist-modify-public'\n",
    "username = ''      #@param {type: \"string\"}\n",
    "playlist_name = '' #@param {type: \"string\"}\n",
    "#@markdown (Playlist must already exist. Uncheck the box if you want to extend it.)\n",
    "replace = True     #@param {type:\"boolean\"}\n",
    "client_id ='194086cb37be48ebb45b9ba4ce4c5936'      #@param {type: \"string\"}\n",
    "client_secret ='fb9fb4957a9841fcb5b2dbc7804e1e85'  #@param {type: \"string\"}\n",
    "redirect_uri ='https://www.attentioncoach.es/'   #@param {type: \"string\"}\n",
    "\n",
    "#-----------------------------------------------------------------------------#\n",
    "\n",
    "def download_file_from_google_drive(id, destination):\n",
    "    if os.path.isfile(destination):\n",
    "        return None\n",
    "    print(f'Downloading {destination}')\n",
    "    URL = \"https://docs.google.com/uc?export=download\"\n",
    "    session = requests.Session()\n",
    "    response = session.get(URL, params = { 'id' : id }, stream = True)\n",
    "    token = get_confirm_token(response)\n",
    "    if token:\n",
    "        params = { 'id' : id, 'confirm' : token }\n",
    "        response = session.get(URL, params = params, stream = True)\n",
    "    save_response_content(response, destination)    \n",
    "\n",
    "def get_confirm_token(response):\n",
    "    for key, value in response.cookies.items():\n",
    "        if key.startswith('download_warning'):\n",
    "            return value\n",
    "    return None\n",
    "\n",
    "def save_response_content(response, destination):\n",
    "    CHUNK_SIZE = 32768\n",
    "    with open(destination, \"wb\") as f:\n",
    "        for chunk in response.iter_content(CHUNK_SIZE):\n",
    "            if chunk: # filter out keep-alive new chunks\n",
    "                f.write(chunk)\n",
    "\n",
    "def most_similar(mp3tovecs, weights, positive=[], negative=[], noise=0):\n",
    "    if isinstance(positive, str):\n",
    "        positive = [positive] # broadcast to list\n",
    "    if isinstance(negative, str):\n",
    "        negative = [negative] # broadcast to list\n",
    "    similar = np.zeros((len(mp3tovecs[0]), 2, len(weights)), dtype=np.float64)\n",
    "    for k, mp3tovec in enumerate(mp3tovecs):\n",
    "        mp3_vec_i = np.sum([mp3tovec[i] for i in positive] +\n",
    "                           [-mp3tovec[i] for i in negative], axis=0)\n",
    "        mp3_vec_i += np.random.normal(0, noise, len(mp3_vec_i))\n",
    "        mp3_vec_i = mp3_vec_i / np.linalg.norm(mp3_vec_i)\n",
    "        for j, track_j in enumerate(mp3tovec):\n",
    "            if track_j in positive or track_j in negative:\n",
    "                continue\n",
    "            mp3_vec_j = mp3tovec[track_j]\n",
    "            similar[j, 0, k] = j\n",
    "            similar[j, 1, k] = np.dot(mp3_vec_i, mp3_vec_j)\n",
    "    return sorted(similar, key=lambda x:-np.dot(x[1], weights))    \n",
    "\n",
    "def most_similar_by_vec(mp3tovecs, weights, positives=None, negatives=None, noise=0):\n",
    "    similar = np.zeros((len(mp3tovecs[0]), 2, len(weights)), dtype=np.float64)\n",
    "    positive = negative = []\n",
    "    for k, mp3tovec in enumerate(mp3tovecs):\n",
    "        if positives is not None:\n",
    "            positive = positives[k]\n",
    "        if negatives is not None:\n",
    "            negative = negatives[k]\n",
    "        if isinstance(positive, str):\n",
    "            positive = [positive] # broadcast to list\n",
    "        if isinstance(negative, str):\n",
    "            negative = [negative] # broadcast to list\n",
    "        mp3_vec_i = np.sum([i for i in positive] + [-i for i in negative], axis=0)\n",
    "        mp3_vec_i += np.random.normal(0, noise, len(mp3_vec_i))\n",
    "        mp3_vec_i = mp3_vec_i / np.linalg.norm(mp3_vec_i)\n",
    "        for j, track_j in enumerate(mp3tovec):\n",
    "            mp3_vec_j = mp3tovec[track_j]\n",
    "            similar[j, 0, k] = j\n",
    "            similar[j, 1, k] = np.dot(mp3_vec_i, mp3_vec_j)\n",
    "    return sorted(similar, key=lambda x:-np.dot(x[1], weights))\n",
    "\n",
    "def add_track_to_playlist(sp, username, playlist_id, track_id, replace=False):\n",
    "    if sp is not None and username is not None and playlist_id is not None:\n",
    "        try:\n",
    "            if replace:\n",
    "                sp.user_playlist_replace_tracks(username, playlist_id, [track_id])\n",
    "            else:\n",
    "                sp.user_playlist_add_tracks(username, playlist_id, [track_id])\n",
    "        except spotipy.client.SpotifyException:\n",
    "            # token has probably gone stale\n",
    "            token = util.prompt_for_user_token(username, scope, client_id, client_secret, redirect_uri)\n",
    "            sp = spotipy.Spotify(token)\n",
    "            if replace:\n",
    "                sp.user_playlist_replace_tracks(username, playlist_id, [track_id])\n",
    "            else:\n",
    "                sp.user_playlist_add_tracks(username, playlist_id, [track_id])\n",
    "\n",
    "def make_playlist(sp, username, playlist_id, mp3tovecs, weights, seed_tracks, \\\n",
    "                  tracks, track_ids, size=10, lookback=3, noise=0, replace=True):\n",
    "    playlist = seed_tracks\n",
    "    playlist_tracks = [tracks[_] for _ in playlist]\n",
    "    for i in range(0, len(seed_tracks)):\n",
    "        add_track_to_playlist(sp, username, playlist_id, playlist[i], replace and len(playlist) == 1)\n",
    "        display(HTML(f'<iframe src=\"https://open.spotify.com/embed/track/{playlist[i]}\" \\\n",
    "                     width=\"100%\" height=\"80\" frameborder=\"0\" allowtransparency=\"true\" \\\n",
    "                     allow=\"encrypted-media\"></iframe>'))\n",
    "    for i in range(len(seed_tracks), size):\n",
    "        candidates = most_similar(mp3tovecs, weights, positive=playlist[-lookback:], noise=noise)\n",
    "        for candidate in candidates:\n",
    "            track_id = track_ids[int(candidate[0][0])]\n",
    "            if track_id not in playlist and tracks[track_id] not in playlist_tracks:\n",
    "                break\n",
    "        playlist.append(track_id)\n",
    "        playlist_tracks.append(tracks[track_id])\n",
    "        add_track_to_playlist(sp, username, playlist_id, playlist[-1])\n",
    "        display(HTML(f'<iframe src=\"https://open.spotify.com/embed/track/{playlist[-1]}\" \\\n",
    "                     width=\"100%\" height=\"80\" frameborder=\"0\" allowtransparency=\"true\" \\\n",
    "                     allow=\"encrypted-media\"></iframe>'))\n",
    "    return playlist\n",
    "\n",
    "# create a musical journey between given track \"waypoints\"\n",
    "def join_the_dots(sp, username, playlist_id, mp3tovecs, weights, ids, \\\n",
    "                  tracks, track_ids, n=5, noise=0, replace=True):\n",
    "    playlist = []\n",
    "    playlist_tracks = [tracks[_] for _ in ids]\n",
    "    end = start = ids[0]\n",
    "    start_vec = [mp3tovec[start] for k, mp3tovec in enumerate(mp3tovecs)]\n",
    "    for end in ids[1:]:\n",
    "        end_vec = [mp3tovec[end] for k, mp3tovec in enumerate(mp3tovecs)]\n",
    "        playlist.append(start)\n",
    "        add_track_to_playlist(sp, username, playlist_id, playlist[-1], replace and len(playlist) == 1)\n",
    "        display(HTML(f'<iframe src=\"https://open.spotify.com/embed/track/{playlist[-1]}\" \\\n",
    "                     width=\"100%\" height=\"80\" frameborder=\"0\" allowtransparency=\"true\" \\\n",
    "                     allow=\"encrypted-media\"></iframe>'))\n",
    "        for i in range(n):\n",
    "            candidates = most_similar_by_vec(mp3tovecs, weights,\n",
    "                                             [[(n-i+1)/n * start_vec[k] +\n",
    "                                               (i+1)/n * end_vec[k]]\n",
    "                                              for k in range(len(mp3tovecs))],\n",
    "                                             noise=noise)\n",
    "            for candidate in candidates:\n",
    "                track_id = track_ids[int(candidate[0][0])]\n",
    "                if track_id not in playlist + ids and tracks[track_id] not in playlist_tracks:\n",
    "                    break\n",
    "            playlist.append(track_id)\n",
    "            playlist_tracks.append(tracks[track_id])\n",
    "            add_track_to_playlist(sp, username, playlist_id, playlist[-1])\n",
    "            display(HTML(f'<iframe src=\"https://open.spotify.com/embed/track/{playlist[-1]}\" \\\n",
    "                         width=\"100%\" height=\"80\" frameborder=\"0\" allowtransparency=\"true\" \\\n",
    "                         allow=\"encrypted-media\"></iframe>'))\n",
    "        start = end\n",
    "        start_vec = end_vec\n",
    "    playlist.append(end)\n",
    "    add_track_to_playlist(sp, username, playlist_id, playlist[-1])\n",
    "    display(HTML(f'<iframe src=\"https://open.spotify.com/embed/track/{playlist[-1]}\" \\\n",
    "                 width=\"100%\" height=\"80\" frameborder=\"0\" allowtransparency=\"true\" \\\n",
    "                 allow=\"encrypted-media\"></iframe>'))\n",
    "    return playlist\n",
    "\n",
    "def spotify():\n",
    "    sp = playlist_id = None\n",
    "    if username !='' and playlist_name != '':\n",
    "        if client_id == '':\n",
    "            display(HTML('Get your Spotify Credentials <a href=\"https://developer.spotify.com\\\n",
    "                         /dashboard/applications\">here</a> and fill in the form...'))\n",
    "            display(HTML('...or simply leave the username empty'))\n",
    "            return None\n",
    "        token = util.prompt_for_user_token(username, scope, client_id, client_secret, redirect_uri)\n",
    "        if token is not None:\n",
    "            sp = spotipy.Spotify(token)\n",
    "            if sp is not None:\n",
    "                playlists = sp.user_playlists(username)\n",
    "                if playlists is not None:\n",
    "                    playlist_ids = [playlist['id'] for playlist in playlists['items'] \\\n",
    "                                    if playlist['name'] == playlist_name]\n",
    "                    if len(playlist_ids) > 0:\n",
    "                        playlist_id = playlist_ids[0]\n",
    "        if playlist_id is None:\n",
    "            print(f'Unable to access playlist {playlist_name} for user {username}')\n",
    "        else:\n",
    "            print(f'Creating playlist {playlist_name} for user {username}')\n",
    "    mp3tovecs = pickle.load(open('spotifytovec.p', 'rb'))\n",
    "    mp3tovecs = dict(zip(mp3tovecs.keys(), [mp3tovecs[_] / np.linalg.norm(mp3tovecs[_]) for _ in mp3tovecs]))\n",
    "    tracktovecs = pickle.load(open('tracktovec.p', 'rb'))\n",
    "    tracktovecs = dict(zip(tracktovecs.keys(), [tracktovecs[_] / np.linalg.norm(tracktovecs[_]) for _ in tracktovecs]))\n",
    "    tracks = pickle.load(open('spotify_tracks.p', 'rb'))\n",
    "    track_ids = [_ for _ in mp3tovecs]\n",
    "    print(f'Loaded data for {len(mp3tovecs)} Spotify tracks')\n",
    "    user_input = input('Search keywords: ')\n",
    "    input_tracks = []\n",
    "    while True:\n",
    "        if user_input == '':\n",
    "            break\n",
    "        ids = sorted([track for track in mp3tovecs\n",
    "                      if all(word in tracks[track].lower()\n",
    "                             for word in user_input.lower().split())],\n",
    "                     key = lambda x: tracks[x])\n",
    "        for i, id in enumerate(ids):\n",
    "            print(f'{i+1}. {tracks[id]}')\n",
    "        while True:\n",
    "            user_input = input('Input track number, ENTER to finish, or search keywords: ')\n",
    "            if user_input == '':\n",
    "                break\n",
    "            if user_input.isdigit() and len(ids) > 0:\n",
    "                if int(user_input)-1 >= len(ids):\n",
    "                    continue\n",
    "                id = ids[int(user_input)-1]\n",
    "                input_tracks.append(id)\n",
    "                print(f'Added {tracks[id]} to playlist')\n",
    "            else:\n",
    "                break\n",
    "    if len(input_tracks) == 0:\n",
    "        ids = [track for track in tracks]\n",
    "        input_tracks.append(ids[random.randint(0, len(tracks))])\n",
    "    if len(input_tracks) > 1:\n",
    "        display(HTML(f'<h2>Joining the dots (creativity = {creativity})</h2>'))\n",
    "        playlist = join_the_dots(sp, username, playlist_id, [mp3tovecs, tracktovecs], \\\n",
    "                                 [creativity, 1-creativity], input_tracks, tracks, track_ids, \\\n",
    "                                  n=size, noise=noise, replace=replace)\n",
    "    else:\n",
    "        display(HTML(f'<h2>Playlist (creativity = {creativity})</h2>'))\n",
    "        playlist = make_playlist(sp, username, playlist_id, [mp3tovecs, tracktovecs], \\\n",
    "                                 [creativity, 1-creativity], input_tracks, tracks, track_ids, \\\n",
    "                                 size=size, lookback=lookback, noise=noise, replace=replace)\n",
    "    return playlist\n",
    "       \n",
    "if __name__ == \"__main__\":\n",
    "    download_file_from_google_drive('1Mg924qqF3iDgVW5w34m6Zaki5fNBdfSy', 'spotifytovec.p')\n",
    "    download_file_from_google_drive('1geEALPQTRBNUvkpI08B-oN4vsIiDTb5I', 'tracktovec.p')\n",
    "    download_file_from_google_drive('1Qre4Lkym1n5UTpAveNl5ffxlaAmH1ntS', 'spotify_tracks.p')\n",
    "    track_details = spotify()"
   ]
  },
  {
   "cell_type": "markdown",
   "metadata": {
    "colab_type": "text",
    "id": "_cpg_wGyhDlU"
   },
   "source": [
    "### Some tips...\n",
    "If you choose more than one track, it will create a playlist which \"joins the dots\" between the tracks you select by smoothly moving from one to another. This helps give the playlist direction. If you only specify one track, it will generate each new track in the playlist based on the previous 3. You can control this number with the *lookback* parameter. The playlists are intended to be played in the order in which they are created.\n",
    "\n",
    "The *creativity* parameter controls the mix of considering songs that tend to appear close to each other in a playlist and songs that sound similar. A value of 0 will tend to pick out similar artists, while a value of 1 will likely choose songs with a similar mood, energy, rhythm or instrumentation. A good setting is usually around 0.5. For very popular artists, you may find you have to jack up the creativity parameter if you want to get off the beaten track. On the other hand, for less distinctive types of music, you may need to reduce the creativity parameter.\n",
    "\n",
    "Finally, you can add a sprinkling of randomness to the mix by tweaking the *noise* parameter.\n",
    "\n",
    "### What about creating automatic playlists with my own music collection?\n",
    "You can and more! Check out the complete project [here](https://github.com/teticio/Deej-A.I.)."
   ]
  }
 ],
 "metadata": {
  "colab": {
   "collapsed_sections": [],
   "include_colab_link": true,
   "name": "Spotify Discovery",
   "provenance": [],
   "toc_visible": true,
   "version": "0.3.2"
  },
  "kernelspec": {
   "display_name": "Python 3",
   "language": "python",
   "name": "python3"
  },
  "language_info": {
   "codemirror_mode": {
    "name": "ipython",
    "version": 3
   },
   "file_extension": ".py",
   "mimetype": "text/x-python",
   "name": "python",
   "nbconvert_exporter": "python",
   "pygments_lexer": "ipython3",
<<<<<<< HEAD
   "version": "3.6.8"
  },
  "nbTranslate": {
   "displayLangs": [
    "en",
    "es"
   ],
   "hotkey": "alt-t",
   "langInMainMenu": true,
   "sourceLang": "es",
   "targetLang": "en",
   "useGoogleTranslate": true
  },
  "toc": {
   "base_numbering": 1,
   "nav_menu": {},
   "number_sections": false,
   "sideBar": true,
   "skip_h1_title": false,
   "title_cell": "Table of Contents",
   "title_sidebar": "Contents",
   "toc_cell": false,
   "toc_position": {},
   "toc_section_display": true,
   "toc_window_display": false
  },
  "varInspector": {
   "cols": {
    "lenName": 16,
    "lenType": 16,
    "lenVar": 40
   },
   "kernels_config": {
    "python": {
     "delete_cmd_postfix": "",
     "delete_cmd_prefix": "del ",
     "library": "var_list.py",
     "varRefreshCmd": "print(var_dic_list())"
    },
    "r": {
     "delete_cmd_postfix": ") ",
     "delete_cmd_prefix": "rm(",
     "library": "var_list.r",
     "varRefreshCmd": "cat(var_dic_list()) "
    }
   },
   "types_to_exclude": [
    "module",
    "function",
    "builtin_function_or_method",
    "instance",
    "_Feature"
   ],
   "window_display": false
=======
   "version": "3.7.3"
>>>>>>> 08231c49
  }
 },
 "nbformat": 4,
 "nbformat_minor": 1
}<|MERGE_RESOLUTION|>--- conflicted
+++ resolved
@@ -508,8 +508,7 @@
    "name": "python",
    "nbconvert_exporter": "python",
    "pygments_lexer": "ipython3",
-<<<<<<< HEAD
-   "version": "3.6.8"
+   "version": "3.7.3"
   },
   "nbTranslate": {
    "displayLangs": [
@@ -563,9 +562,6 @@
     "_Feature"
    ],
    "window_display": false
-=======
-   "version": "3.7.3"
->>>>>>> 08231c49
   }
  },
  "nbformat": 4,
